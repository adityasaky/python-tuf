--- conflicted
+++ resolved
@@ -1089,16 +1089,9 @@
           # Verify that the downloaded version matches the version expected by
           # the caller.
           if version_downloaded != expected_version:
-<<<<<<< HEAD
-            raise tuf.BadVersionNumberError('Downloaded version number: ' +
-              repr(version_downloaded) + '.  Version number MUST be: '
-              + repr(expected_version))
-=======
-            message = \
-              'Downloaded version number: ' + repr(version_downloaded) + '.' \
-              ' Version number MUST be: ' + repr(expected_version)
-            raise tuf.ssl_commons.exceptions.BadVersionNumberError(message) 
->>>>>>> 40f8b79c
+            raise tuf.ssl_commons.exceptions.BadVersionNumberError('Downloaded'
+              ' version number: ' + repr(version_downloaded) + '.  Version'
+              ' number MUST be: ' + repr(expected_version))
          
         # The caller does not know which version to download.  Verify that the
         # downloaded version is at least greater than the one locally available.
